--- conflicted
+++ resolved
@@ -36,15 +36,11 @@
     parser.add_option("-o", "--outfile", dest="output_file", default='mbar_pmf.out', help="Output file for PMF [default: %default]")
     parser.add_option("-t", "--temperature", dest="temperature", default=300., type="float", help="Initial temperature in K [default: %default K]")
     parser.add_option("-b", "--bins", dest="bins", default=50, type="int", help="Number of bins for 1D PMF [default: %default]")
-<<<<<<< HEAD
     parser.add_option("-d", "--double", dest="double_k", default=False, action='store_true', help="Divide the k values by 2 [default: %default]")
     parser.add_option("-c", "--kcal", dest="kcal_k", default=False, action='store_true', help="Convert k values from kcal to kJ [default: %default]")
     parser.add_option("-s", "--skip-subsampling", dest="skip_subsampling", default=False, action='store_true', help="Skip data subsampling [default: %default]")
-
-=======
     parser.add_option("-v", "--verbose", dest="verbose", default=False, action="store_true", help="Verbose output from PyMBAR [default: %default]")
     
->>>>>>> 3e5767aa
     (options, args) = parser.parse_args()
     
     if args < 1:
